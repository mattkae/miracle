cmake_minimum_required(VERSION 3.22)

project(MirCompositor)
set(CMAKE_CXX_STANDARD 20)
set(CMAKE_CXX_EXTENSIONS OFF)
set(CMAKE_CXX_STANDARD_REQUIRED ON)
set(CMAKE_CXX_COMPILER g++)

set(ENV{PKG_CONFIG_PATH} "/usr/local/lib/pkgconfig/")
set(CMAKE_ARCHIVE_OUTPUT_DIRECTORY ${CMAKE_BINARY_DIR}/lib)
set(CMAKE_LIBRARY_OUTPUT_DIRECTORY ${CMAKE_BINARY_DIR}/lib)
set(CMAKE_RUNTIME_OUTPUT_DIRECTORY ${CMAKE_BINARY_DIR}/bin)

find_package(PkgConfig)
pkg_check_modules(MIRAL miral REQUIRED)
find_package(OpenGL REQUIRED)

<<<<<<< HEAD
add_executable(compositor src/main.cpp src/tile.cpp src/tile_manager.cpp)
=======
add_executable(compositor
        src/display_listener.cpp
        src/main.cpp
        src/mirie_window_management_policy.cpp
        src/tiling_region.cpp
        src/tiled_node.cpp
    )
>>>>>>> d9f4695a

target_include_directories(compositor PUBLIC SYSTEM ${MIRAL_INCLUDE_DIRS})
target_link_libraries(     compositor               ${MIRAL_LDFLAGS})<|MERGE_RESOLUTION|>--- conflicted
+++ resolved
@@ -15,9 +15,7 @@
 pkg_check_modules(MIRAL miral REQUIRED)
 find_package(OpenGL REQUIRED)
 
-<<<<<<< HEAD
 add_executable(compositor src/main.cpp src/tile.cpp src/tile_manager.cpp)
-=======
 add_executable(compositor
         src/display_listener.cpp
         src/main.cpp
@@ -25,7 +23,6 @@
         src/tiling_region.cpp
         src/tiled_node.cpp
     )
->>>>>>> d9f4695a
 
 target_include_directories(compositor PUBLIC SYSTEM ${MIRAL_INCLUDE_DIRS})
 target_link_libraries(     compositor               ${MIRAL_LDFLAGS})