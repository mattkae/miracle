cmake_minimum_required(VERSION 3.7)
cmake_policy(SET CMP0015 NEW)
cmake_policy(SET CMP0022 NEW)

project(miracle-wm)

set(CMAKE_CXX_STANDARD 23)
set(CMAKE_CXX_EXTENSIONS OFF)
set(CMAKE_CXX_STANDARD_REQUIRED ON)
set(CMAKE_CXX_COMPILER g++)

set(ENV{PKG_CONFIG_PATH} "/usr/local/lib/pkgconfig/")
set(CMAKE_ARCHIVE_OUTPUT_DIRECTORY ${CMAKE_BINARY_DIR}/lib)
set(CMAKE_LIBRARY_OUTPUT_DIRECTORY ${CMAKE_BINARY_DIR}/lib)
set(CMAKE_RUNTIME_OUTPUT_DIRECTORY ${CMAKE_BINARY_DIR}/bin)

option(SNAP_BUILD "Building as a snap?" OFF)

find_package(PkgConfig)
pkg_check_modules(MIRAL miral REQUIRED)
pkg_check_modules(MIROIL miroil REQUIRED)
pkg_check_modules(MIRRENDERER mirrenderer REQUIRED)
pkg_check_modules(MIRPLATFORM mirplatform REQUIRED)
pkg_check_modules(MIRCOMMON mircommon REQUIRED)
pkg_check_modules(MIRCOMMON_INTERNAL mircommon-internal REQUIRED)
pkg_check_modules(MIRSERVER mirserver REQUIRED)
pkg_check_modules(MIRSERVER_INTERNAL mirserver-internal REQUIRED)
pkg_check_modules(GLIB REQUIRED IMPORTED_TARGET glib-2.0)
pkg_check_modules(YAML REQUIRED IMPORTED_TARGET yaml-cpp)
pkg_check_modules(LIBEVDEV REQUIRED IMPORTED_TARGET libevdev)
find_package(nlohmann_json 3.2.0 REQUIRED)
pkg_check_modules(LIBNOTIFY REQUIRED IMPORTED_TARGET libnotify)
pkg_check_modules(EGL REQUIRED IMPORTED_TARGET egl)
pkg_check_modules(GLESv2 REQUIRED IMPORTED_TARGET glesv2)

include(GNUInstallDirs)

add_library(miracle-wm-implementation
    STATIC
    src/policy.cpp
    src/tiling_window_tree.cpp
    src/node.cpp
    src/window_helpers.h
    src/window_helpers.cpp
    src/miracle_config.cpp
    src/miracle_config.h
    src/output_content.cpp
    src/workspace_manager.cpp
    src/ipc.cpp
    src/auto_restarting_launcher.cpp
    src/workspace_observer.cpp
    src/window_metadata.cpp
    src/workspace_content.cpp
    src/leaf_node.cpp
    src/parent_node.cpp
    src/window_manager_tools_tiling_interface.cpp
    src/renderer.cpp
    src/tessellation_helpers.cpp
    src/miracle_gl_config.cpp
<<<<<<< HEAD
    src/animator.cpp
=======
    src/i3_command.cpp
    src/i3_command_executor.cpp
>>>>>>> c774a90f
)

add_executable(miracle-wm
    src/main.cpp
)


target_include_directories(miracle-wm-implementation PUBLIC SYSTEM
    ${MIRAL_INCLUDE_DIRS}
    ${MIROIL_INCLUDE_DIRS}
    ${MIRCOMMON_INCLUDE_DIRS}
    ${MIRRENDERER_INCLUDE_DIRS}
    ${MIRPLATFORM_INCLUDE_DIRS}
    ${MIRCOMMON_INTERNAL_INCLUDE_DIRS}
    ${MIRSERVER_INTERNAL_INCLUDE_DIRS}
    ${MIRSERVER_INCLUDE_DIRS}
    ${PROJECT_SOURCE_DIR}/include)

target_link_libraries(miracle-wm-implementation
    ${MIRAL_LDFLAGS}
    ${MIROIL_LDFLAGS}
    ${MIRRENDERER_LDFLAGS}
    ${MIRPLATFORM_LDFLAGS}
    ${MIRSERVER_LDFLAGS}
    ${MIRSERVER_INTERNAL_LDFLAGS}
    PkgConfig::YAML
    PkgConfig::GLIB
    PkgConfig::LIBEVDEV
    PkgConfig::LIBNOTIFY
    nlohmann_json::nlohmann_json
    PkgConfig::EGL
    PkgConfig::GLESv2
    -lpcre2-8 -lpcre2-16 -lpcre2-32)

target_include_directories(miracle-wm PUBLIC SYSTEM ${MIRAL_INCLUDE_DIRS})
target_link_libraries(miracle-wm PUBLIC ${MIRAL_LDFLAGS} PRIVATE miracle-wm-implementation)

install(PROGRAMS ${CMAKE_BINARY_DIR}/bin/miracle-wm
    DESTINATION ${CMAKE_INSTALL_BINDIR}
)

configure_file(session/usr/local/share/wayland-sessions/miracle-wm.desktop.in miracle-wm.desktop @ONLY)
install(FILES ${CMAKE_CURRENT_BINARY_DIR}/miracle-wm.desktop
    DESTINATION ${CMAKE_INSTALL_DATADIR}/wayland-sessions)

add_custom_target(miracle-wm-sensible-terminal ALL
    cp ${CMAKE_CURRENT_SOURCE_DIR}/src/miracle-wm-sensible-terminal ${CMAKE_BINARY_DIR}/bin
)

install(PROGRAMS
    src/miracle-wm-sensible-terminal
    DESTINATION ${CMAKE_INSTALL_BINDIR}
)

if(SNAP_BUILD)
    add_custom_target(miracle-wm-unsnap ALL
        cp ${CMAKE_CURRENT_SOURCE_DIR}/src/miracle-wm-unsnap ${CMAKE_BINARY_DIR}/bin
    )
    install(PROGRAMS
        src/miracle-wm-unsnap
        DESTINATION ${CMAKE_INSTALL_BINDIR}
    )
endif()

add_subdirectory(tests/)<|MERGE_RESOLUTION|>--- conflicted
+++ resolved
@@ -57,12 +57,9 @@
     src/renderer.cpp
     src/tessellation_helpers.cpp
     src/miracle_gl_config.cpp
-<<<<<<< HEAD
     src/animator.cpp
-=======
     src/i3_command.cpp
     src/i3_command_executor.cpp
->>>>>>> c774a90f
 )
 
 add_executable(miracle-wm
