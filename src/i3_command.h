--- conflicted
+++ resolved
@@ -95,11 +95,7 @@
 {
     I3CommandType type = I3CommandType::none;
     std::vector<std::string> arguments;
-<<<<<<< HEAD
-=======
-
     /// Anything in the command that starts with "--"
->>>>>>> faf01291
     std::vector<std::string> options;
 };
 
