/**
Copyright (C) 2024  Matthew Kosarek

This program is free software: you can redistribute it and/or modify
it under the terms of the GNU General Public License as published by
the Free Software Foundation, either version 3 of the License, or
(at your option) any later version.

This program is distributed in the hope that it will be useful,
but WITHOUT ANY WARRANTY; without even the implied warranty of
MERCHANTABILITY or FITNESS FOR A PARTICULAR PURPOSE.  See the
GNU General Public License for more details.

You should have received a copy of the GNU General Public License
along with this program.  If not, see <http://www.gnu.org/licenses/>.
**/

#define MIR_LOG_COMPONENT "miracle-main"

#include "auto_restarting_launcher.h"
#include "miracle_config.h"
#include "policy.h"

#include <libnotify/notify.h>
#include <miral/add_init_callback.h>
#include <miral/append_event_filter.h>
#include <miral/display_configuration_option.h>
#include <miral/external_client.h>
#include <miral/keymap.h>
#include <miral/runner.h>
#include <miral/wayland_extensions.h>
#include <miral/window_management_options.h>
#include <miral/x11_support.h>
#include <stdlib.h>

using namespace miral;

/// Wraps another miral API so that we can gain access to the underlying Server.
class ServerMiddleman
{
public:
    explicit ServerMiddleman(std::function<void(::mir::Server&)> const& f)
        : f{f}
    {
    }
    void operator()(mir::Server& server) const
    {
        f(server);
    }
private:
    std::function<void(::mir::Server&)> f;
};

int main(int argc, char const* argv[])
{
    MirRunner runner { argc, argv };

    std::function<void()> shutdown_hook { [] { } };
    runner.add_stop_callback([&]
    { shutdown_hook(); });

    ExternalClientLauncher external_client_launcher;
    miracle::AutoRestartingLauncher auto_restarting_launcher(runner, external_client_launcher);
    auto config = std::make_shared<miracle::MiracleConfig>(runner);
    for (auto const& env : config->get_env_variables())
    {
        setenv(env.key.c_str(), env.value.c_str(), 1);
    }

<<<<<<< HEAD
    WindowManagerOptions* options;
    auto window_managers = ServerMiddleman(
        [&](auto& server)
        {
            options = new WindowManagerOptions
            {
                add_window_manager_policy<miracle::Policy>(
                    "tiling", external_client_launcher, runner, config, server)
            };
            (*options)(server);
        }
    );
=======
    WindowManagerOptions window_managers {
        add_window_manager_policy<miracle::Policy>(
            "tiling", external_client_launcher, runner, config)
    };
>>>>>>> 46070857

    Keymap config_keymap;

    auto const run_startup_apps = [&]()
    {
        for (auto const& app : config->get_startup_apps())
        {
            auto_restarting_launcher.launch(app);
        }
    };

    notify_init("miracle-wm");
    return runner.run_with(
        { window_managers,
            WaylandExtensions {}
                .enable(miral::WaylandExtensions::zwlr_layer_shell_v1)
                .enable(miral::WaylandExtensions::zwlr_foreign_toplevel_manager_v1)
                .enable(miral::WaylandExtensions::zxdg_output_manager_v1)
                .enable(miral::WaylandExtensions::zwp_virtual_keyboard_manager_v1)
                .enable(miral::WaylandExtensions::zwlr_virtual_pointer_manager_v1)
                .enable(miral::WaylandExtensions::zwp_input_method_manager_v2)
                .enable(miral::WaylandExtensions::zwlr_screencopy_manager_v1)
                .enable(miral::WaylandExtensions::ext_session_lock_manager_v1),
            X11Support {}.default_to_enabled(),
            config_keymap,
            external_client_launcher,
            display_configuration_options,
            AddInitCallback(run_startup_apps),
            AppendEventFilter([&config](MirEvent const*)
    {
        config->try_process_change();
        return false;
    }) });
}<|MERGE_RESOLUTION|>--- conflicted
+++ resolved
@@ -39,14 +39,15 @@
 class ServerMiddleman
 {
 public:
-    explicit ServerMiddleman(std::function<void(::mir::Server&)> const& f)
-        : f{f}
+    explicit ServerMiddleman(std::function<void(::mir::Server&)> const& f) :
+        f { f }
     {
     }
     void operator()(mir::Server& server) const
     {
         f(server);
     }
+
 private:
     std::function<void(::mir::Server&)> f;
 };
@@ -67,25 +68,16 @@
         setenv(env.key.c_str(), env.value.c_str(), 1);
     }
 
-<<<<<<< HEAD
     WindowManagerOptions* options;
     auto window_managers = ServerMiddleman(
         [&](auto& server)
-        {
-            options = new WindowManagerOptions
-            {
-                add_window_manager_policy<miracle::Policy>(
-                    "tiling", external_client_launcher, runner, config, server)
-            };
-            (*options)(server);
-        }
-    );
-=======
-    WindowManagerOptions window_managers {
-        add_window_manager_policy<miracle::Policy>(
-            "tiling", external_client_launcher, runner, config)
-    };
->>>>>>> 46070857
+    {
+        options = new WindowManagerOptions {
+            add_window_manager_policy<miracle::Policy>(
+                "tiling", external_client_launcher, runner, config, server)
+        };
+        (*options)(server);
+    });
 
     Keymap config_keymap;
 
