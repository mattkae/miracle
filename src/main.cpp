/**
Copyright (C) 2024  Matthew Kosarek

This program is free software: you can redistribute it and/or modify
it under the terms of the GNU General Public License as published by
the Free Software Foundation, either version 3 of the License, or
(at your option) any later version.

This program is distributed in the hope that it will be useful,
but WITHOUT ANY WARRANTY; without even the implied warranty of
MERCHANTABILITY or FITNESS FOR A PARTICULAR PURPOSE.  See the
GNU General Public License for more details.

You should have received a copy of the GNU General Public License
along with this program.  If not, see <http://www.gnu.org/licenses/>.
**/

#define MIR_LOG_COMPONENT "miracle-main"

#include "auto_restarting_launcher.h"
<<<<<<< HEAD
#include "renderer.h"
#include "miracle_gl_config.h"
=======
#include "miracle_config.h"
#include "policy.h"
>>>>>>> 46070857

#include <libnotify/notify.h>
#include <miral/add_init_callback.h>
#include <miral/append_event_filter.h>
#include <miral/display_configuration_option.h>
#include <miral/external_client.h>
#include <miral/keymap.h>
#include <miral/runner.h>
#include <miral/wayland_extensions.h>
#include <miral/window_management_options.h>
#include <miral/x11_support.h>
<<<<<<< HEAD
#include <miral/wayland_extensions.h>
#include <miral/display_configuration_option.h>
#include <miral/add_init_callback.h>
#include <miral/append_event_filter.h>
#include <miral/custom_renderer.h>
#include <mir/renderer/gl/gl_surface.h>
#include <miroil/open_gl_context.h>
#include <libnotify/notify.h>
=======
>>>>>>> 46070857
#include <stdlib.h>

using namespace miral;

int main(int argc, char const* argv[])
{
    MirRunner runner { argc, argv };

    std::function<void()> shutdown_hook { [] { } };
    runner.add_stop_callback([&]
    { shutdown_hook(); });

    ExternalClientLauncher external_client_launcher;
    miracle::AutoRestartingLauncher auto_restarting_launcher(runner, external_client_launcher);
    auto config = std::make_shared<miracle::MiracleConfig>(runner);
    for (auto const& env : config->get_env_variables())
    {
        setenv(env.key.c_str(), env.value.c_str(), 1);
    }

    WindowManagerOptions window_managers {
        add_window_manager_policy<miracle::Policy>(
            "tiling", external_client_launcher, runner, config)
    };

    Keymap config_keymap;

    auto const run_startup_apps = [&]()
    {
        for (auto const& app : config->get_startup_apps())
        {
            auto_restarting_launcher.launch(app);
        }
    };

    notify_init("miracle-wm");
    return runner.run_with(
        { window_managers,
            WaylandExtensions {}
                .enable(miral::WaylandExtensions::zwlr_layer_shell_v1)
                .enable(miral::WaylandExtensions::zwlr_foreign_toplevel_manager_v1)
                .enable(miral::WaylandExtensions::zxdg_output_manager_v1)
                .enable(miral::WaylandExtensions::zwp_virtual_keyboard_manager_v1)
                .enable(miral::WaylandExtensions::zwlr_virtual_pointer_manager_v1)
                .enable(miral::WaylandExtensions::zwp_input_method_manager_v2)
                .enable(miral::WaylandExtensions::zwlr_screencopy_manager_v1)
                .enable(miral::WaylandExtensions::ext_session_lock_manager_v1),
            X11Support {}.default_to_enabled(),
            config_keymap,
            external_client_launcher,
            display_configuration_options,
            AddInitCallback(run_startup_apps),
            AppendEventFilter([&config](MirEvent const*)
<<<<<<< HEAD
            {
                config->try_process_change();
                return false;
            }),
            CustomRenderer(
            [&](std::unique_ptr<mir::graphics::gl::OutputSurface> x,
                std::shared_ptr<mir::graphics::GLRenderingProvider> y)
            {
                return std::make_unique<miracle::Renderer>(std::move(y), std::move(x), config);
            }),
            miroil::OpenGLContext(new miracle::GLConfig())
        });
=======
    {
        config->try_process_change();
        return false;
    }) });
>>>>>>> 46070857
}<|MERGE_RESOLUTION|>--- conflicted
+++ resolved
@@ -18,17 +18,16 @@
 #define MIR_LOG_COMPONENT "miracle-main"
 
 #include "auto_restarting_launcher.h"
-<<<<<<< HEAD
+#include "miracle_config.h"
+#include "miracle_gl_config.h"
+#include "policy.h"
 #include "renderer.h"
-#include "miracle_gl_config.h"
-=======
-#include "miracle_config.h"
-#include "policy.h"
->>>>>>> 46070857
 
 #include <libnotify/notify.h>
+#include <mir/renderer/gl/gl_surface.h>
 #include <miral/add_init_callback.h>
 #include <miral/append_event_filter.h>
+#include <miral/custom_renderer.h>
 #include <miral/display_configuration_option.h>
 #include <miral/external_client.h>
 #include <miral/keymap.h>
@@ -36,17 +35,7 @@
 #include <miral/wayland_extensions.h>
 #include <miral/window_management_options.h>
 #include <miral/x11_support.h>
-<<<<<<< HEAD
-#include <miral/wayland_extensions.h>
-#include <miral/display_configuration_option.h>
-#include <miral/add_init_callback.h>
-#include <miral/append_event_filter.h>
-#include <miral/custom_renderer.h>
-#include <mir/renderer/gl/gl_surface.h>
 #include <miroil/open_gl_context.h>
-#include <libnotify/notify.h>
-=======
->>>>>>> 46070857
 #include <stdlib.h>
 
 using namespace miral;
@@ -100,23 +89,13 @@
             display_configuration_options,
             AddInitCallback(run_startup_apps),
             AppendEventFilter([&config](MirEvent const*)
-<<<<<<< HEAD
-            {
-                config->try_process_change();
-                return false;
-            }),
-            CustomRenderer(
-            [&](std::unique_ptr<mir::graphics::gl::OutputSurface> x,
-                std::shared_ptr<mir::graphics::GLRenderingProvider> y)
-            {
-                return std::make_unique<miracle::Renderer>(std::move(y), std::move(x), config);
-            }),
-            miroil::OpenGLContext(new miracle::GLConfig())
-        });
-=======
     {
         config->try_process_change();
         return false;
-    }) });
->>>>>>> 46070857
+    }),
+            CustomRenderer([&](std::unique_ptr<mir::graphics::gl::OutputSurface> x, std::shared_ptr<mir::graphics::GLRenderingProvider> y)
+    {
+        return std::make_unique<miracle::Renderer>(std::move(y), std::move(x), config);
+    }),
+            miroil::OpenGLContext(new miracle::GLConfig()) });
 }