/**
Copyright (C) 2024  Matthew Kosarek

This program is free software: you can redistribute it and/or modify
it under the terms of the GNU General Public License as published by
the Free Software Foundation, either version 3 of the License, or
(at your option) any later version.

This program is distributed in the hope that it will be useful,
but WITHOUT ANY WARRANTY; without even the implied warranty of
MERCHANTABILITY or FITNESS FOR A PARTICULAR PURPOSE.  See the
GNU General Public License for more details.

You should have received a copy of the GNU General Public License
along with this program.  If not, see <http://www.gnu.org/licenses/>.
**/

#include <glm/fwd.hpp>
#define MIR_LOG_COMPONENT "miracle_config"

#include "miracle_config.h"
#include "yaml-cpp/yaml.h"
#include <miral/runner.h>
#include <glib-2.0/glib.h>
#include <fstream>
#include <mir/log.h>
#include <libevdev-1.0/libevdev/libevdev.h>
#include <libnotify/notify.h>
#include <sys/inotify.h>
#include <cstdlib>

using namespace miracle;

namespace
{
int program_exists(std::string const& name)
{
    std::stringstream out;
    out << "command -v " << name << " > /dev/null 2>&1";
    return !system(out.str().c_str());
}

<<<<<<< HEAD
glm::vec4 parse_color(YAML::Node const& node)
{
    const float MAX_COLOR_VALUE = 255;
    float r, g, b, a;
    if (node.IsMap())
    {
        // Parse as (r, g, b, a) object
        if (!node["r"])
        {

        }
        r = node["r"].as<float>() / MAX_COLOR_VALUE;
        g = node["g"].as<float>() / MAX_COLOR_VALUE;
        b = node["b"].as<float>() / MAX_COLOR_VALUE;
        a = node["a"].as<float>() / MAX_COLOR_VALUE;
    }
    else if (node.IsSequence())
    {
        // Parse as [r, g, b, a] array
        r = node[0].as<float>() / MAX_COLOR_VALUE;
        g = node[1].as<float>() / MAX_COLOR_VALUE;
        b = node[2].as<float>() / MAX_COLOR_VALUE;
        a = node[3].as<float>() / MAX_COLOR_VALUE;
    }
    else
    {
        // Parse as hex color
        auto value = node.as<std::string>();
        unsigned int i = std::stoul(value, nullptr, 16);
        r = static_cast<float>(((i >> 24) & 0xFF)) / MAX_COLOR_VALUE;
        g = static_cast<float>(((i >> 16) & 0xFF)) / MAX_COLOR_VALUE;
        b = static_cast<float>(((i >> 8) & 0xFF)) / MAX_COLOR_VALUE;
        a = static_cast<float>((i & 0xFF)) / MAX_COLOR_VALUE;
    }

    r = std::clamp(r, 0.f, 1.f);
    g = std::clamp(g, 0.f, 1.f);
    b = std::clamp(b, 0.f, 1.f);
    a = std::clamp(a, 0.f, 1.f);

    return {r, g, b, a};
=======
std::string wrap_command(std::string const& command)
{
    if (std::getenv("SNAP"))
        return "miracle-wm-unsnap " + command;

    return  command;
>>>>>>> df30556c
}
}

MiracleConfig::MiracleConfig(miral::MirRunner& runner)
    : runner{runner}
{
    std::stringstream config_path_stream;
    config_path_stream << g_get_user_config_dir();
    config_path_stream << "/miracle-wm.yaml";
    config_path = config_path_stream.str();

    mir::log_info("Configuration file path is: %s", config_path.c_str());

    {
        std::fstream file(config_path, std::ios::out | std::ios::in | std::ios::app);
    }

    _load();
    _watch(runner);
}

MiracleConfig::MiracleConfig(miral::MirRunner& runner, std::string const& path)
    : runner{runner},
      config_path{path}
{
    {
        std::fstream file(config_path, std::ios::out | std::ios::in | std::ios::app);
    }

    mir::log_info("Configuration file path is: %s", config_path.c_str());
    _load();
    _watch(runner);
}

void MiracleConfig::_load()
{
    std::lock_guard<std::mutex> lock(mutex);

    // Reset all
    primary_modifier = mir_input_event_modifier_meta;
    custom_key_commands = {};
    inner_gaps_x = 10;
    inner_gaps_y = 10;
    outer_gaps_x = 10;
    outer_gaps_y = 10;
    startup_apps = {};
    terminal = wrap_command("miracle-wm-sensible-terminal");
    desired_terminal = "";
    resize_jump = 50;
    border_config = { 0, glm::vec4(0), glm::vec4(0) };

    // Load the new configuration
    mir::log_info("Configuration is loading...");
    YAML::Node config = YAML::LoadFile(config_path);
    if (config["action_key"])
    {
        auto const stringified_action_key = config["action_key"].as<std::string>();
        auto modifier = parse_modifier(stringified_action_key);
        if (modifier == mir_input_event_modifier_none)
            mir::log_error("action_key: invalid action key: %s", stringified_action_key.c_str());
        else
            primary_modifier = parse_modifier(stringified_action_key);
    }

    if (config["default_action_overrides"])
    {
        auto const default_action_overrides = config["default_action_overrides"];
        if (!default_action_overrides.IsSequence())
        {
            mir::log_error("default_action_overrides: value must be an array");
            return;
        }

        for (auto i = 0; i < default_action_overrides.size(); i++)
        {
            auto sub_node = default_action_overrides[i];
            if (!sub_node["name"])
            {
                mir::log_error("default_action_overrides: missing name");
                continue;
            }

            if (!sub_node["action"])
            {
                mir::log_error("default_action_overrides: missing action");
                continue;
            }

            if (!sub_node["modifiers"])
            {
                mir::log_error("default_action_overrides: missing modifiers");
                continue;
            }

            if (!sub_node["key"])
            {
                mir::log_error("default_action_overrides: missing key");
                continue;
            }

            std::string name;
            std::string action;
            std::string key;
            YAML::Node modifiers_node;
            try
            {
                name = sub_node["name"].as<std::string>();
                action = sub_node["action"].as<std::string>();
                key = sub_node["key"].as<std::string>();
                modifiers_node = sub_node["modifiers"];
            }
            catch (YAML::BadConversion const& e)
            {
                mir::log_error("Unable to parse default_action_override[%d]: %s", i, e.msg.c_str());
                continue;
            }

            DefaultKeyCommand key_command;
            if (name == "terminal")
                key_command = DefaultKeyCommand::Terminal;
            else if (name == "request_vertical")
                key_command = DefaultKeyCommand::RequestVertical;
            else if (name == "request_horizontal")
                key_command = DefaultKeyCommand::RequestHorizontal;
            else if (name == "toggle_resize")
                key_command = DefaultKeyCommand::ToggleResize;
            else if (name == "move_up")
                key_command = DefaultKeyCommand::MoveUp;
            else if (name == "move_down")
                key_command = DefaultKeyCommand::MoveDown;
            else if (name == "move_left")
                key_command = DefaultKeyCommand::MoveLeft;
            else if (name == "move_right")
                key_command = DefaultKeyCommand::MoveRight;
            else if (name == "select_up")
                key_command = DefaultKeyCommand::SelectUp;
            else if (name == "select_down")
                key_command = DefaultKeyCommand::SelectDown;
            else if (name == "select_left")
                key_command = DefaultKeyCommand::SelectLeft;
            else if (name == "select_right")
                key_command = DefaultKeyCommand::SelectRight;
            else if (name == "quit_active_window")
                key_command = DefaultKeyCommand::QuitActiveWindow;
            else if (name == "quit_compositor")
                key_command = DefaultKeyCommand::QuitCompositor;
            else if (name == "fullscreen")
                key_command = DefaultKeyCommand::Fullscreen;
            else if (name == "select_workspace_1")
                key_command = DefaultKeyCommand::SelectWorkspace1;
            else if (name == "select_workspace_2")
                key_command = DefaultKeyCommand::SelectWorkspace2;
            else if (name == "select_workspace_3")
                key_command = DefaultKeyCommand::SelectWorkspace3;
            else if (name == "select_workspace_4")
                key_command = DefaultKeyCommand::SelectWorkspace4;
            else if (name == "select_workspace_5")
                key_command = DefaultKeyCommand::SelectWorkspace5;
            else if (name == "select_workspace_6")
                key_command = DefaultKeyCommand::SelectWorkspace6;
            else if (name == "select_workspace_7")
                key_command = DefaultKeyCommand::SelectWorkspace7;
            else if (name == "select_workspace_8")
                key_command = DefaultKeyCommand::SelectWorkspace8;
            else if (name == "select_workspace_9")
                key_command = DefaultKeyCommand::SelectWorkspace9;
            else if (name == "select_workspace_0")
                key_command = DefaultKeyCommand::SelectWorkspace0;
            else if (name == "move_to_workspace_1")
                key_command = DefaultKeyCommand::MoveToWorkspace1;
            else if (name == "move_to_workspace_2")
                key_command = DefaultKeyCommand::MoveToWorkspace2;
            else if (name == "move_to_workspace_3")
                key_command = DefaultKeyCommand::MoveToWorkspace3;
            else if (name == "move_to_workspace_4")
                key_command = DefaultKeyCommand::MoveToWorkspace4;
            else if (name == "move_to_workspace_5")
                key_command = DefaultKeyCommand::MoveToWorkspace5;
            else if (name == "move_to_workspace_6")
                key_command = DefaultKeyCommand::MoveToWorkspace6;
            else if (name == "move_to_workspace_7")
                key_command = DefaultKeyCommand::MoveToWorkspace7;
            else if (name == "move_to_workspace_8")
                key_command = DefaultKeyCommand::MoveToWorkspace8;
            else if (name == "move_to_workspace_9")
                key_command = DefaultKeyCommand::MoveToWorkspace9;
            else if (name == "move_to_workspace_0")
                key_command = DefaultKeyCommand::MoveToWorkspace0;
            else if (name == "toggle_floating")
                key_command = DefaultKeyCommand::ToggleFloating;
            else if (name == "toggle_pinned_to_workspace")
                key_command = DefaultKeyCommand::TogglePinnedToWorkspace;
            else {
                mir::log_error("default_action_overrides: Unknown key command override: %s", name.c_str());
                continue;
            }

            MirKeyboardAction keyboard_action;
            if (action == "up")
                keyboard_action = MirKeyboardAction::mir_keyboard_action_up;
            else if (action == "down")
                keyboard_action = MirKeyboardAction::mir_keyboard_action_down;
            else if (action == "repeat")
                keyboard_action = MirKeyboardAction::mir_keyboard_action_repeat;
            else if (action == "modifiers")
                keyboard_action = MirKeyboardAction::mir_keyboard_action_modifiers;
            else {
                mir::log_error("default_action_overrides: Unknown keyboard action: %s", action.c_str());
                continue;
            }

            auto code = libevdev_event_code_from_name(EV_KEY, key.c_str()); //https://stackoverflow.com/questions/32059363/is-there-a-way-to-get-the-evdev-keycode-from-a-string
            if (code < 0)
            {
                mir::log_error("default_action_overrides: Unknown keyboard code in configuration: %s. See the linux kernel for allowed codes: https://github.com/torvalds/linux/blob/master/include/uapi/linux/input-event-codes.h", key.c_str());
                continue;
            }

            if (!modifiers_node.IsSequence())
            {
                mir::log_error("default_action_overrides: Provided modifiers is not an array");
                continue;
            }

            uint modifiers = 0;
            bool is_invalid = false;
            for (auto j = 0; j < modifiers_node.size(); j++)
            {
                try
                {
                    auto modifier = modifiers_node[j].as<std::string>();
                    modifiers = modifiers | parse_modifier(modifier);
                }
                catch (YAML::BadConversion const& e)
                {
                    mir::log_error("Unable to parse modifier for default_action_overrides[%d]: %s", i, e.msg.c_str());
                    is_invalid = true;
                    break;
                }
            }

            if (is_invalid)
                continue;

            key_commands[key_command].push_back({
                keyboard_action,
                modifiers,
                code
            });
        }
    }

    // Fill in default actions if the list is zero for any one of them
    const KeyCommand default_key_commands[DefaultKeyCommand::MAX] =
    {
        {
            MirKeyboardAction::mir_keyboard_action_down,
            miracle_input_event_modifier_default,
            KEY_ENTER
        },
        {
            MirKeyboardAction::mir_keyboard_action_down,
            miracle_input_event_modifier_default,
            KEY_V
        },
        {
            MirKeyboardAction::mir_keyboard_action_down,
            miracle_input_event_modifier_default,
            KEY_H
        },
        {
            MirKeyboardAction::mir_keyboard_action_down,
            miracle_input_event_modifier_default,
            KEY_R
        },
        {
            MirKeyboardAction::mir_keyboard_action_down,
            miracle_input_event_modifier_default | mir_input_event_modifier_shift,
            KEY_UP
        },
        {
            MirKeyboardAction::mir_keyboard_action_down,
            miracle_input_event_modifier_default | mir_input_event_modifier_shift,
            KEY_DOWN
        },
        {
            MirKeyboardAction::mir_keyboard_action_down,
            miracle_input_event_modifier_default | mir_input_event_modifier_shift,
            KEY_LEFT
        },
        {
            MirKeyboardAction::mir_keyboard_action_down,
            miracle_input_event_modifier_default | mir_input_event_modifier_shift,
            KEY_RIGHT
        },
        {
            MirKeyboardAction::mir_keyboard_action_down,
            miracle_input_event_modifier_default,
            KEY_UP
        },
        {
            MirKeyboardAction::mir_keyboard_action_down,
            miracle_input_event_modifier_default,
            KEY_DOWN
        },
        {
            MirKeyboardAction::mir_keyboard_action_down,
            miracle_input_event_modifier_default,
            KEY_LEFT
        },
        {
            MirKeyboardAction::mir_keyboard_action_down,
            miracle_input_event_modifier_default,
            KEY_RIGHT
        },
        {
            MirKeyboardAction::mir_keyboard_action_down,
            miracle_input_event_modifier_default | mir_input_event_modifier_shift,
            KEY_Q
        },
        {
            MirKeyboardAction::mir_keyboard_action_down,
            miracle_input_event_modifier_default | mir_input_event_modifier_shift,
            KEY_E
        },
        {
            MirKeyboardAction ::mir_keyboard_action_down,
            miracle_input_event_modifier_default,
            KEY_F
        },
        {
            MirKeyboardAction ::mir_keyboard_action_down,
            miracle_input_event_modifier_default,
            KEY_1
        },
        {
            MirKeyboardAction ::mir_keyboard_action_down,
            miracle_input_event_modifier_default,
            KEY_2
        },
        {
            MirKeyboardAction ::mir_keyboard_action_down,
            miracle_input_event_modifier_default,
            KEY_3
        },
        {
            MirKeyboardAction ::mir_keyboard_action_down,
            miracle_input_event_modifier_default,
            KEY_4
        },
        {
            MirKeyboardAction ::mir_keyboard_action_down,
            miracle_input_event_modifier_default,
            KEY_5
        },
        {
            MirKeyboardAction ::mir_keyboard_action_down,
            miracle_input_event_modifier_default,
            KEY_6
        },
        {
            MirKeyboardAction ::mir_keyboard_action_down,
            miracle_input_event_modifier_default,
            KEY_7
        },
        {
            MirKeyboardAction ::mir_keyboard_action_down,
            miracle_input_event_modifier_default,
            KEY_8
        },
        {
            MirKeyboardAction ::mir_keyboard_action_down,
            miracle_input_event_modifier_default,
            KEY_9
        },
        {
            MirKeyboardAction ::mir_keyboard_action_down,
            miracle_input_event_modifier_default,
            KEY_0
        },
        {
            MirKeyboardAction ::mir_keyboard_action_down,
            miracle_input_event_modifier_default | mir_input_event_modifier_shift,
            KEY_1
        },
        {
            MirKeyboardAction ::mir_keyboard_action_down,
            miracle_input_event_modifier_default | mir_input_event_modifier_shift,
            KEY_2
        },
        {
            MirKeyboardAction ::mir_keyboard_action_down,
            miracle_input_event_modifier_default | mir_input_event_modifier_shift,
            KEY_3
        },
        {
            MirKeyboardAction ::mir_keyboard_action_down,
            miracle_input_event_modifier_default | mir_input_event_modifier_shift,
            KEY_4
        },
        {
            MirKeyboardAction ::mir_keyboard_action_down,
            miracle_input_event_modifier_default | mir_input_event_modifier_shift,
            KEY_5
        },
        {
            MirKeyboardAction ::mir_keyboard_action_down,
            miracle_input_event_modifier_default | mir_input_event_modifier_shift,
            KEY_6
        },
        {
            MirKeyboardAction ::mir_keyboard_action_down,
            miracle_input_event_modifier_default | mir_input_event_modifier_shift,
            KEY_7
        },
        {
            MirKeyboardAction ::mir_keyboard_action_down,
            miracle_input_event_modifier_default | mir_input_event_modifier_shift,
            KEY_8
        },
        {
            MirKeyboardAction ::mir_keyboard_action_down,
            miracle_input_event_modifier_default | mir_input_event_modifier_shift,
            KEY_9
        },
        {
            MirKeyboardAction ::mir_keyboard_action_down,
            miracle_input_event_modifier_default | mir_input_event_modifier_shift,
            KEY_0
        },
        {
            MirKeyboardAction ::mir_keyboard_action_down,
            miracle_input_event_modifier_default,
            KEY_SPACE
        },
        {
            MirKeyboardAction ::mir_keyboard_action_down,
            miracle_input_event_modifier_default | mir_input_event_modifier_shift,
            KEY_P
        }
    };
    for (int i = 0; i < DefaultKeyCommand::MAX; i++)
    {
        if (key_commands[i].empty())
            key_commands[i].push_back(default_key_commands[i]);
    }

    // Custom actions
    if (config["custom_actions"])
    {
        auto const custom_actions = config["custom_actions"];
        if (!custom_actions.IsSequence())
        {
            mir::log_error("custom_actions: value must be an array");
            return;
        }

        for (auto i = 0; i < custom_actions.size(); i++)
        {
            auto sub_node = custom_actions[i];
            if (!sub_node["command"])
            {
                mir::log_error("custom_actions: missing command");
                continue;
            }

            if (!sub_node["action"])
            {
                mir::log_error("custom_actions: missing action");
                continue;
            }

            if (!sub_node["modifiers"])
            {
                mir::log_error("custom_actions: missing modifiers");
                continue;
            }

            if (!sub_node["key"])
            {
                mir::log_error("custom_actions: missing key");
                continue;
            }

            std::string command;
            std::string action;
            std::string key;
            YAML::Node modifiers_node;
            try
            {
                command = wrap_command(sub_node["command"].as<std::string>());
                action = sub_node["action"].as<std::string>();
                key = sub_node["key"].as<std::string>();
                modifiers_node = sub_node["modifiers"];
            }
            catch (YAML::BadConversion const& e)
            {
                mir::log_error("Unable to parse custom_actions[%d]: %s", i, e.msg.c_str());
                continue;
            }

            // TODO: Copy & paste here
            MirKeyboardAction keyboard_action;
            if (action == "up")
                keyboard_action = MirKeyboardAction::mir_keyboard_action_up;
            else if (action == "down")
                keyboard_action = MirKeyboardAction::mir_keyboard_action_down;
            else if (action == "repeat")
                keyboard_action = MirKeyboardAction::mir_keyboard_action_repeat;
            else if (action == "modifiers")
                keyboard_action = MirKeyboardAction::mir_keyboard_action_modifiers;
            else {
                mir::log_error("custom_actions: Unknown keyboard action: %s", action.c_str());
                continue;
            }

            auto code = libevdev_event_code_from_name(EV_KEY,
                                                      key.c_str()); //https://stackoverflow.com/questions/32059363/is-there-a-way-to-get-the-evdev-keycode-from-a-string
            if (code < 0)
            {
                mir::log_error(
                    "custom_actions: Unknown keyboard code in configuration: %s. See the linux kernel for allowed codes: https://github.com/torvalds/linux/blob/master/include/uapi/linux/input-event-codes.h",
                    key.c_str());
                continue;
            }

            if (!modifiers_node.IsSequence())
            {
                mir::log_error("custom_actions: Provided modifiers is not an array");
                continue;
            }

            uint modifiers = 0;
            bool is_invalid = false;
            for (auto j = 0; j < modifiers_node.size(); j++)
            {
                try
                {
                    auto modifier = modifiers_node[j].as<std::string>();
                    modifiers = modifiers | parse_modifier(modifier);
                }
                catch (YAML::BadConversion const& e)
                {
                    mir::log_error("Unable to parse modifier for custom_actions[%d]: %s", i, e.msg.c_str());
                    is_invalid = true;
                    break;
                }
            }

            if (is_invalid)
                continue;

            custom_key_commands.push_back({
                keyboard_action,
                modifiers,
                code,
                command
            });
        }
    }

    // Gap sizes
    if (config["inner_gaps"])
    {
        int new_inner_gaps_x = inner_gaps_x;
        int new_inner_gaps_y = inner_gaps_y;
        try
        {
            if (config["inner_gaps"]["x"])
                new_inner_gaps_x = config["inner_gaps"]["x"].as<int>();
            if (config["inner_gaps"]["y"])
                new_inner_gaps_y = config["inner_gaps"]["y"].as<int>();

            inner_gaps_x = new_inner_gaps_x;
            inner_gaps_y = new_inner_gaps_y;
        }
        catch (YAML::BadConversion const& e)
        {
            mir::log_error("Unable to parse inner_gaps: %s", e.msg.c_str());
        }
    }
    if (config["outer_gaps"])
    {
        try
        {
            int new_outer_gaps_x = outer_gaps_x;
            int new_outer_gaps_y = outer_gaps_y;
            if (config["outer_gaps"]["x"])
                new_outer_gaps_x = config["outer_gaps"]["x"].as<int>();
            if (config["outer_gaps"]["y"])
                new_outer_gaps_y = config["outer_gaps"]["y"].as<int>();

            outer_gaps_x = new_outer_gaps_x;
            outer_gaps_y = new_outer_gaps_y;
        }
        catch (YAML::BadConversion const& e)
        {
            mir::log_error("Unable to parse outer_gaps: %s", e.msg.c_str());
        }
    }

    // Startup Apps
    if (config["startup_apps"])
    {
        if (!config["startup_apps"].IsSequence())
        {
            mir::log_error("startup_apps is not an array");
        }
        else
        {
            for (auto const& node : config["startup_apps"])
            {
                if (!node["command"])
                {
                    mir::log_error("startup_apps: app lacks a command");
                    continue;
                }

                try
                {
                    auto command = wrap_command(node["command"].as<std::string>());
                    bool restart_on_death = false;
                    if (node["restart_on_death"])
                    {
                        restart_on_death = node["restart_on_death"].as<bool>();
                    }

                    startup_apps.push_back({std::move(command), restart_on_death});
                }
                catch (YAML::BadConversion const& e)
                {
                    mir::log_error("Unable to parse startup_apps: %s", e.msg.c_str());
                }
            }
        }
    }

    // Terminal
    if (config["terminal"])
    {
        try
        {
            terminal = wrap_command(config["terminal"].as<std::string>());
        }
        catch (YAML::BadConversion const& e)
        {
            mir::log_error("Unable to parse terminal: %s", e.msg.c_str());
        }
    }

    if (terminal && !program_exists(terminal.value()))
    {
        desired_terminal = terminal.value();
        terminal.reset();
    }

    // Resizing
    if (config["resize_jump"])
    {
        try
        {
            resize_jump = config["resize_jump"].as<int>();
        }
        catch (YAML::BadConversion const& e)
        {
            mir::log_error("Unable to parse resize_jump: %s", e.msg.c_str());
        }
    }

    // Environment variables
    if (config["environment_variables"])
    {
        if (!config["environment_variables"].IsSequence())
        {
            mir::log_error("environment_variables is not an array");
        }
        else
        {
            for (auto const& node : config["environment_variables"])
            {
                if (!node["key"])
                {
                    mir::log_error("environment_variables: item is missing a 'key'");
                    continue;
                }

                if (!node["value"])
                {
                    mir::log_error("environment_variables: item is missing a 'value'");
                    continue;
                }
                
                try
                {
                    auto key = node["key"].as<std::string>();
                    auto value = node["value"].as<std::string>();
                    environment_variables.push_back({ key, value });
                }
                catch (YAML::BadConversion const& e)
                {
                    mir::log_error("Unable to parse environment_variable_entry: %s", e.msg.c_str());
                }
            }
        }
    }

    if (config["border"])
    {
        try
        {
            auto border = config["border"];
            auto size = border["size"].as<int>();
            auto color = parse_color(border["color"]);
            auto focus_color = parse_color(border["focus_color"]);
            border_config = { size, focus_color, color };
        }
        catch (YAML::BadConversion const& e)
        {
            mir::log_error("Unable to parse border: %s", e.msg.c_str());
        }
    }
}

void MiracleConfig::_watch(miral::MirRunner& runner)
{
    inotify_fd = mir::Fd{inotify_init()};
    file_watch = inotify_add_watch(inotify_fd, config_path.c_str(), IN_MODIFY);
    if (file_watch < 0)
        mir::fatal_error("Unable to watch the config file");

    watch_handle = runner.register_fd_handler(inotify_fd, [&](int file_fd)
    {
        union
        {
            inotify_event event;
            char buffer[sizeof(inotify_event) + NAME_MAX + 1];
        } inotify_buffer;

        if (read(inotify_fd, &inotify_buffer, sizeof(inotify_buffer)) < static_cast<ssize_t>(sizeof(inotify_event)))
            return;

        if (inotify_buffer.event.mask & (IN_MODIFY))
        {
            _load();
            has_changes = true;
        }
    });
}

void MiracleConfig::try_process_change()
{
    std::lock_guard<std::mutex> lock(mutex);
    if (!has_changes)
        return;
    
    has_changes = false;
    for (auto const& on_change : on_change_listeners)
    {
        on_change.listener(*this);
    }
}

uint MiracleConfig::parse_modifier(std::string const& stringified_action_key)
{
    if (stringified_action_key == "alt")
        return mir_input_event_modifier_alt;
    else if (stringified_action_key == "alt_left")
        return mir_input_event_modifier_alt_left;
    else if (stringified_action_key == "alt_right")
        return mir_input_event_modifier_alt_right;
    else if (stringified_action_key == "shift")
        return mir_input_event_modifier_shift;
    else if (stringified_action_key == "shift_left")
        return mir_input_event_modifier_shift_left;
    else if (stringified_action_key == "shift_right")
        return mir_input_event_modifier_shift_right;
    else if (stringified_action_key == "sym")
        return mir_input_event_modifier_sym;
    else if (stringified_action_key == "function")
        return mir_input_event_modifier_function;
    else if (stringified_action_key == "ctrl")
        return mir_input_event_modifier_ctrl;
    else if (stringified_action_key == "ctrl_left")
        return mir_input_event_modifier_ctrl_left;
    else if (stringified_action_key == "ctrl_right")
        return mir_input_event_modifier_ctrl_right;
    else if (stringified_action_key == "meta")
        return mir_input_event_modifier_meta;
    else if (stringified_action_key == "meta_left")
        return mir_input_event_modifier_meta_left;
    else if (stringified_action_key == "meta_right")
        return mir_input_event_modifier_meta_right;
    else if (stringified_action_key == "caps_lock")
        return mir_input_event_modifier_caps_lock;
    else if (stringified_action_key == "num_lock")
        return mir_input_event_modifier_num_lock;
    else if (stringified_action_key == "scroll_lock")
        return mir_input_event_modifier_scroll_lock;
    else if (stringified_action_key == "primary")
        return miracle_input_event_modifier_default;
    else
        mir::log_error("Unable to process action_key: %s", stringified_action_key.c_str());
    return mir_input_event_modifier_none;
}

MirInputEventModifier MiracleConfig::get_input_event_modifier() const
{
    return (MirInputEventModifier)primary_modifier;
}

CustomKeyCommand const*
MiracleConfig::matches_custom_key_command(MirKeyboardAction action, int scan_code, unsigned int modifiers) const
{
    // TODO: Copy & paste
    for (auto const& command : custom_key_commands)
    {
        if (action != command.action)
            continue;

        auto command_modifiers = command.modifiers;
        if (command_modifiers & miracle_input_event_modifier_default)
            command_modifiers = command_modifiers & ~miracle_input_event_modifier_default | get_input_event_modifier();

        if (command_modifiers != modifiers)
            continue;

        if (scan_code == command.key)
            return &command;
    }

    return nullptr;
}

DefaultKeyCommand MiracleConfig::matches_key_command(MirKeyboardAction action, int scan_code, unsigned int modifiers) const
{
    for (int i = 0; i < DefaultKeyCommand::MAX; i++)
    {
        for (auto command : key_commands[i])
        {
            if (action != command.action)
                continue;

            auto command_modifiers = command.modifiers;
            if (command_modifiers & miracle_input_event_modifier_default)
                command_modifiers = command_modifiers & ~miracle_input_event_modifier_default | get_input_event_modifier();

            if (command_modifiers != modifiers)
                continue;

            if (scan_code == command.key)
                return (DefaultKeyCommand)i;
        }
    }

    return DefaultKeyCommand::MAX;
}

int MiracleConfig::get_inner_gaps_x() const
{
    return inner_gaps_x;
}

int MiracleConfig::get_inner_gaps_y() const
{
    return inner_gaps_y;
}

int MiracleConfig::get_outer_gaps_x() const
{
    return outer_gaps_x;
}

int MiracleConfig::get_outer_gaps_y() const
{
    return outer_gaps_y;
}

const std::vector<StartupApp> &MiracleConfig::get_startup_apps() const
{
    return startup_apps;
}

int MiracleConfig::register_listener(std::function<void(miracle::MiracleConfig&)> const& func, int priority)
{
    int handle = next_listener_handle++;

    for (auto it = on_change_listeners.begin(); it != on_change_listeners.end(); it++)
    {
        if (it->priority >= priority)
        {
            on_change_listeners.insert(it, {func, priority, handle});
            return handle;
        }
    }

    on_change_listeners.push_back({func, priority, handle});
    return handle;
}

void MiracleConfig::unregister_listener(int handle)
{
    for (auto it = on_change_listeners.begin(); it != on_change_listeners.end(); it++)
    {
        if (it->handle == handle)
        {
            on_change_listeners.erase(it);
            return;
        }
    }

}

std::optional<std::string> const& MiracleConfig::get_terminal_command() const
{
    if (!terminal)
    {
        auto error_string = "Terminal program does not exist " + desired_terminal;
        mir::log_error("%s", error_string.c_str());
        NotifyNotification* n = notify_notification_new(
            "Terminal program does not exist",
             error_string.c_str(),
            nullptr);
        notify_notification_set_timeout(n, 5000);
        notify_notification_show(n, nullptr);
    }
    return terminal;
}

int MiracleConfig::get_resize_jump() const
{
    return resize_jump;
}

std::vector<EnvironmentVariable> const& MiracleConfig::get_env_variables() const
{
    return environment_variables;
}

BorderConfig const& MiracleConfig::get_border_config() const
{
    return border_config;
}<|MERGE_RESOLUTION|>--- conflicted
+++ resolved
@@ -40,7 +40,6 @@
     return !system(out.str().c_str());
 }
 
-<<<<<<< HEAD
 glm::vec4 parse_color(YAML::Node const& node)
 {
     const float MAX_COLOR_VALUE = 255;
@@ -82,14 +81,14 @@
     a = std::clamp(a, 0.f, 1.f);
 
     return {r, g, b, a};
-=======
+}
+
 std::string wrap_command(std::string const& command)
 {
     if (std::getenv("SNAP"))
         return "miracle-wm-unsnap " + command;
 
     return  command;
->>>>>>> df30556c
 }
 }
 
