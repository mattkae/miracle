/**
Copyright (C) 2024  Matthew Kosarek

This program is free software: you can redistribute it and/or modify
it under the terms of the GNU General Public License as published by
the Free Software Foundation, either version 3 of the License, or
(at your option) any later version.

This program is distributed in the hope that it will be useful,
but WITHOUT ANY WARRANTY; without even the implied warranty of
MERCHANTABILITY or FITNESS FOR A PARTICULAR PURPOSE.  See the
GNU General Public License for more details.

You should have received a copy of the GNU General Public License
along with this program.  If not, see <http://www.gnu.org/licenses/>.
**/

#define MIR_LOG_COMPONENT "output_content"

#include "output_content.h"
#include "leaf_node.h"
#include "window_helpers.h"
#include "workspace_manager.h"
#include <mir/log.h>
#include <miral/toolkit_event.h>
#include <miral/window_info.h>

using namespace miracle;

OutputContent::OutputContent(
    miral::Output const& output,
    WorkspaceManager& workspace_manager,
    geom::Rectangle const& area,
    miral::WindowManagerTools const& tools,
    miral::MinimalWindowManager& floating_window_manager,
    std::shared_ptr<MiracleConfig> const& config,
    TilingInterface& node_interface) :
    output { output },
    workspace_manager { workspace_manager },
    area { area },
    tools { tools },
    floating_window_manager { floating_window_manager },
    config { config },
    node_interface { node_interface }
{
}

std::shared_ptr<TilingWindowTree> OutputContent::get_active_tree() const
{
    return get_active_workspace()->get_tree();
}

std::shared_ptr<WorkspaceContent> OutputContent::get_active_workspace() const
{
    for (auto& info : workspaces)
    {
        if (info->get_workspace() == active_workspace)
            return info;
    }

    throw std::runtime_error("get_active_workspace: unable to find the active workspace. We shouldn't be here!");
    return nullptr;
}

bool OutputContent::handle_pointer_event(const MirPointerEvent* event)
{
    if (floating_window_manager.handle_pointer_event(event))
        return true;

    return false;
}

WindowType OutputContent::allocate_position(miral::WindowSpecification& requested_specification)
{
    if (!window_helpers::is_tileable(requested_specification))
        return WindowType::other;

    requested_specification = get_active_tree()->allocate_position(requested_specification);
    return WindowType::tiled;
}

std::shared_ptr<WindowMetadata> OutputContent::advise_new_window(miral::WindowInfo const& window_info, WindowType type)
{
    std::shared_ptr<WindowMetadata> metadata = nullptr;
    switch (type)
    {
<<<<<<< HEAD
        case WindowType::tiled:
        {
            auto node = get_active_tree()->advise_new_window(window_info);
            metadata = std::make_shared<WindowMetadata>(WindowType::tiled, window_info.window(), this, active_workspace);
            metadata->associate_to_node(node);
            break;
        }
        case WindowType::floating:
=======
    case WindowType::tiled:
    {
        auto node = get_active_tree()->advise_new_window(window_info);
        metadata = std::make_shared<WindowMetadata>(WindowType::tiled, window_info.window(), this);
        metadata->associate_to_node(node);
        break;
    }
    case WindowType::floating:
    {
        floating_window_manager.advise_new_window(window_info);
        break;
    }
    case WindowType::other:
        if (window_info.state() == MirWindowState::mir_window_state_attached)
>>>>>>> 46070857
        {
            tools.select_active_window(window_info.window());
        }
<<<<<<< HEAD
        case WindowType::other:
            if (window_info.state() == MirWindowState::mir_window_state_attached)
            {
                tools.select_active_window(window_info.window());
            }
            metadata = std::make_shared<WindowMetadata>(WindowType::other, window_info.window());
            break;
        default:
            mir::log_error("Unsupported window type: %d", (int)type);
            break;
=======
        metadata = std::make_shared<WindowMetadata>(WindowType::other, window_info.window(), nullptr);
        break;
    default:
        mir::log_error("Unsupported window type: %d", (int)type);
        break;
>>>>>>> 46070857
    }

    if (metadata)
    {
        miral::WindowSpecification spec;
        spec.userdata() = metadata;
        tools.modify_window(window_info.window(), spec);
        return metadata;
    }
    else
    {
        mir::log_error("Window failed to set metadata");
        return nullptr;
    }
}

void OutputContent::handle_window_ready(miral::WindowInfo& window_info, std::shared_ptr<miracle::WindowMetadata> const& metadata)
{
    switch (metadata->get_type())
    {
    case WindowType::tiled:
    {
        metadata->get_tiling_node()->get_tree()->handle_window_ready(window_info);
        break;
    }
    case WindowType::floating:
        floating_window_manager.handle_window_ready(window_info);
        break;
    default:
        mir::log_error("Unsupported window type: %d", (int)metadata->get_type());
        return;
    }
}

void OutputContent::advise_focus_gained(const std::shared_ptr<miracle::WindowMetadata>& metadata)
{
    active_window = metadata->get_window();
    switch (metadata->get_type())
    {
    case WindowType::tiled:
    {
        metadata->get_tiling_node()->get_tree()->advise_focus_gained(metadata->get_window());
        break;
    }
    case WindowType::floating:
        floating_window_manager.advise_focus_gained(tools.info_for(metadata->get_window()));
        break;
    default:
        mir::log_error("Unsupported window type: %d", (int)metadata->get_type());
        return;
    }
}

void OutputContent::advise_focus_lost(const std::shared_ptr<miracle::WindowMetadata>& metadata)
{
    switch (metadata->get_type())
    {
    case WindowType::tiled:
    {
        metadata->get_tiling_node()->get_tree()->advise_focus_lost(metadata->get_window());
        break;
    }
    case WindowType::floating:
        floating_window_manager.advise_focus_lost(tools.info_for(metadata->get_window()));
        break;
    default:
        mir::log_error("Unsupported window type: %d", (int)metadata->get_type());
        return;
    }
}

void OutputContent::advise_delete_window(const std::shared_ptr<miracle::WindowMetadata>& metadata)
{
    switch (metadata->get_type())
    {
    case WindowType::tiled:
    {
        metadata->get_tiling_node()->get_tree()->advise_delete_window(metadata->get_window());
        break;
    }
    case WindowType::floating:
        floating_window_manager.advise_delete_window(tools.info_for(metadata->get_window()));
        // TODO: There really should be a mapping from a floating window back to its workspace
        for (auto& workspace : workspaces)
        {
            if (workspace->has_floating_window(metadata->get_window()))
            {
                workspace->remove_floating_window(metadata->get_window());
                break;
            }
        }
        break;
    default:
        mir::log_error("Unsupported window type: %d", (int)metadata->get_type());
        return;
    }
}

void OutputContent::advise_move_to(std::shared_ptr<miracle::WindowMetadata> const& metadata, geom::Point top_left)
{
    switch (metadata->get_type())
    {
    case WindowType::tiled:
        break;
    case WindowType::floating:
        floating_window_manager.advise_move_to(tools.info_for(metadata->get_window()), top_left);
        break;
    default:
        mir::log_error("Unsupported window type: %d", (int)metadata->get_type());
        return;
    }
}

void OutputContent::handle_request_move(const std::shared_ptr<miracle::WindowMetadata>& metadata,
    const MirInputEvent* input_event)
{
    switch (metadata->get_type())
    {
    case WindowType::tiled:
        break;
    case WindowType::floating:
        floating_window_manager.handle_request_move(tools.info_for(metadata->get_window()), input_event);
        break;
    default:
        mir::log_error("Unsupported window type: %d", (int)metadata->get_type());
        return;
    }
}

void OutputContent::handle_request_resize(
    const std::shared_ptr<miracle::WindowMetadata>& metadata,
    const MirInputEvent* input_event,
    MirResizeEdge edge)
{
    switch (metadata->get_type())
    {
    case WindowType::tiled:
        break;
    case WindowType::floating:
        floating_window_manager.handle_request_resize(tools.info_for(metadata->get_window()), input_event, edge);
        break;
    default:
        mir::log_error("Unsupported window type: %d", (int)metadata->get_type());
        return;
    }
}

void OutputContent::advise_state_change(const std::shared_ptr<miracle::WindowMetadata>& metadata, MirWindowState state)
{
    switch (metadata->get_type())
    {
    case WindowType::tiled:
        break;
    case WindowType::floating:
        if (!get_active_workspace()->has_floating_window(metadata->get_window()))
            break;

        floating_window_manager.advise_state_change(tools.info_for(metadata->get_window()), state);
        break;
    default:
        mir::log_error("Unsupported window type: %d", (int)metadata->get_type());
        return;
    }
}

void OutputContent::handle_modify_window(const std::shared_ptr<miracle::WindowMetadata>& metadata,
    const miral::WindowSpecification& modifications)
{
    switch (metadata->get_type())
    {
    case WindowType::tiled:
    {
        if (get_active_tree().get() != metadata->get_tiling_node()->get_tree())
            break;

        if (modifications.state().is_set())
        {
            if (window_helpers::is_window_fullscreen(modifications.state().value()))
                metadata->get_tiling_node()->get_tree()->advise_fullscreen_window(metadata->get_window());
            else if (modifications.state().value() == mir_window_state_restored)
                metadata->get_tiling_node()->get_tree()->advise_restored_window(metadata->get_window());
        }

        metadata->get_tiling_node()->get_tree()->constrain(metadata->get_window());
        tools.modify_window(metadata->get_window(), modifications);
        break;
    }
    case WindowType::floating:
        if (!get_active_workspace()->has_floating_window(metadata->get_window()))
            break;

        floating_window_manager.handle_modify_window(tools.info_for(metadata->get_window()), modifications);
        break;
    default:
        mir::log_error("Unsupported window type: %d", (int)metadata->get_type());
        return;
    }
}

void OutputContent::handle_raise_window(const std::shared_ptr<miracle::WindowMetadata>& metadata)
{
    switch (metadata->get_type())
    {
    case WindowType::tiled:
        tools.select_active_window(metadata->get_window());
        break;
    case WindowType::floating:
        floating_window_manager.handle_raise_window(tools.info_for(metadata->get_window()));
        break;
    default:
        mir::log_error("handle_raise_window: unsupported window type: %d", (int)metadata->get_type());
        return;
    }
}

mir::geometry::Rectangle
OutputContent::confirm_placement_on_display(
    const std::shared_ptr<miracle::WindowMetadata>& metadata,
    MirWindowState new_state,
    const mir::geometry::Rectangle& new_placement)
{
    mir::geometry::Rectangle modified_placement = new_placement;
    switch (metadata->get_type())
    {
    case WindowType::tiled:
    {
        metadata->get_tiling_node()->get_tree()->confirm_placement_on_display(
            metadata->get_window(), new_state, modified_placement);
        break;
    }
    case WindowType::floating:
        return floating_window_manager.confirm_placement_on_display(tools.info_for(metadata->get_window()), new_state, new_placement);
    default:
        mir::log_error("Unsupported window type: %d", (int)metadata->get_type());
        break;
    }
    return new_placement;
}

void OutputContent::select_window_from_point(int x, int y)
{
    auto workspace = get_active_workspace();
    if (workspace->get_tree()->has_fullscreen_window())
        return;

    auto const& floating = workspace->get_floating_windows();
    int floating_index = -1;
    for (int i = 0; i < floating.size(); i++)
    {
        geom::Rectangle window_area(floating[i].top_left(), floating[i].size());
        if (floating[i] == active_window && window_area.contains(geom::Point(x, y)))
            return;
        else if (window_area.contains(geom::Point(x, y)))
        {
            floating_index = i;
        }
    }

    if (floating_index >= 0)
    {
        tools.select_active_window(floating[floating_index]);
        return;
    }

    auto node = workspace->get_tree()->select_window_from_point(x, y);
    if (node && node->get_window() != active_window)
    {
        tools.select_active_window(node->get_window());
    }
}

void OutputContent::select_window(miral::Window const& window)
{
    tools.select_active_window(window);
}

void OutputContent::advise_new_workspace(int workspace)
{
    workspaces.push_back(
        std::make_shared<WorkspaceContent>(this, tools, workspace, config, node_interface));
}

void OutputContent::advise_workspace_deleted(int workspace)
{
    for (auto it = workspaces.begin(); it != workspaces.end(); it++)
    {
        if (it->get()->get_workspace() == workspace)
        {
            workspaces.erase(it);
            return;
        }
    }
}

bool OutputContent::advise_workspace_active(int key)
{
    for (auto& workspace : workspaces)
    {
        if (workspace->get_workspace() == key)
        {
            if (active_workspace == key)
                return true;

            std::shared_ptr<WorkspaceContent> previous_workspace = nullptr;
            std::vector<std::shared_ptr<WindowMetadata>> pinned_windows;
            for (auto& other : workspaces)
            {
                if (other->get_workspace() == active_workspace)
                {
                    previous_workspace = other;
                    pinned_windows = other->hide();
                    break;
                }
            }

            active_workspace = key;
            workspace->show(pinned_windows);

            // Important: Delete the workspace only after we have shown the new one because we may want
            // to move a node to the new workspace.
            if (previous_workspace != nullptr)
            {
                auto active_tree = previous_workspace->get_tree();
                if (active_tree->is_empty() && previous_workspace->get_floating_windows().empty())
                    workspace_manager.delete_workspace(previous_workspace->get_workspace());
            }
            return true;
        }
    }

    return false;
}

void OutputContent::advise_application_zone_create(miral::Zone const& application_zone)
{
    if (application_zone.extents().contains(area))
    {
        application_zone_list.push_back(application_zone);
        for (auto& workspace : workspaces)
            workspace->get_tree()->recalculate_root_node_area();
    }
}

void OutputContent::advise_application_zone_update(miral::Zone const& updated, miral::Zone const& original)
{
    for (auto& zone : application_zone_list)
        if (zone == original)
        {
            zone = updated;
            for (auto& workspace : workspaces)
                workspace->get_tree()->recalculate_root_node_area();
            break;
        }
}

void OutputContent::advise_application_zone_delete(miral::Zone const& application_zone)
{
    if (std::remove(application_zone_list.begin(), application_zone_list.end(), application_zone) != application_zone_list.end())
    {
        for (auto& workspace : workspaces)
            workspace->get_tree()->recalculate_root_node_area();
    }
}

bool OutputContent::point_is_in_output(int x, int y)
{
    return area.contains(geom::Point(x, y));
}

void OutputContent::close_active_window()
{
    tools.ask_client_to_close(active_window);
}

bool OutputContent::resize_active_window(miracle::Direction direction)
{
    return get_active_tree()->try_resize_active_window(direction);
}

bool OutputContent::select(miracle::Direction direction)
{
    return get_active_tree()->try_select_next(direction);
}

bool OutputContent::move_active_window(miracle::Direction direction)
{
    return get_active_tree()->try_move_active_window(direction);
}

void OutputContent::request_vertical()
{
    get_active_tree()->request_vertical();
}

void OutputContent::request_horizontal()
{
    get_active_tree()->request_horizontal();
}

void OutputContent::toggle_resize_mode()
{
    get_active_tree()->toggle_resize_mode();
}

void OutputContent::toggle_fullscreen()
{
    get_active_tree()->try_toggle_active_fullscreen();
}

void OutputContent::toggle_pinned_to_workspace()
{
    auto metadata = window_helpers::get_metadata(tools.active_window(), tools);
    if (!metadata)
    {
        mir::log_error("toggle_pinned_to_workspace: metadata not found");
        return;
    }

    metadata->toggle_pin_to_desktop();
}

void OutputContent::update_area(geom::Rectangle const& new_area)
{
    area = new_area;
    for (auto& workspace : workspaces)
    {
        workspace->get_tree()->set_output_area(area);
    }
}

std::vector<miral::Window> OutputContent::collect_all_windows() const
{
    std::vector<miral::Window> windows;
    for (auto& workspace : get_workspaces())
    {
        workspace->get_tree()->foreach_node([&](auto const& node)
        {
            auto leaf_node = Node::as_leaf(node);
            if (leaf_node)
                windows.push_back(leaf_node->get_window());
        });
    }
    return windows;
}

void OutputContent::request_toggle_active_float()
{
    if (tools.active_window() == Window())
    {
        mir::log_warning("request_toggle_active_float: active window unset");
        return;
    }

    auto metadata = window_helpers::get_metadata(tools.active_window(), tools);
    if (!metadata)
    {
        mir::log_error("request_toggle_active_float: metadata not found");
        return;
    }

    switch (metadata->get_type())
    {
    case WindowType::tiled:
    {
        auto tree = metadata->get_tiling_node()->get_tree();
        if (tree->has_fullscreen_window())
        {
            mir::log_warning("request_toggle_active_float: cannot float fullscreen window");
            return;
        }

        tree->advise_delete_window(active_window);

        auto& prev_info = tools.info_for(active_window);
        WindowSpecification prev_spec = window_helpers::copy_from(prev_info);

        auto& info = tools.info_for(active_window);
        info.clip_area(area);

<<<<<<< HEAD
            WindowSpecification spec = floating_window_manager.place_new_window(
                tools.info_for(active_window.application()),
                prev_spec);
            spec.userdata() = std::make_shared<WindowMetadata>(WindowType::floating, active_window, this, active_workspace);
            spec.top_left() = geom::Point{active_window.top_left().x.as_int() + 20, active_window.top_left().y.as_int() + 20};
            tools.modify_window(active_window, spec);
=======
        WindowSpecification spec = floating_window_manager.place_new_window(
            tools.info_for(active_window.application()),
            prev_spec);
        spec.userdata() = std::make_shared<WindowMetadata>(WindowType::floating, active_window, this);
        spec.top_left() = geom::Point { active_window.top_left().x.as_int() + 20, active_window.top_left().y.as_int() + 20 };
        tools.modify_window(active_window, spec);
>>>>>>> 46070857

        advise_new_window(info, WindowType::floating);
        auto new_metadata = window_helpers::get_metadata(active_window, tools);
        handle_window_ready(info, new_metadata);
        tools.select_active_window(active_window);
        get_active_workspace()->add_floating_window(active_window);
        break;
    }
    case WindowType::floating:
    {
        add_immediately(active_window);
        tools.select_active_window(active_window);
        get_active_workspace()->remove_floating_window(active_window);
        break;
    }
    default:
        mir::log_warning("request_toggle_active_float: has no effect on window of type: %d", (int)metadata->get_type());
        return;
    }
}

<<<<<<< HEAD
miral::Window OutputContent::find_window_on_active_workspace_matching_predicate(
    std::function<bool(miral::Window const&)> const& f) const
{
    auto workspace = get_active_workspace();
    workspace->get_tree()->find_node([&](std::shared_ptr<Node> const& node)
    {
        if (auto leaf_node = Node::as_leaf(node))
        {
            if (f(leaf_node->get_window()))
                return true;
        }
        return false;
    });

    for (auto const& floating : workspace->get_floating_windows())
    {
        if (f(floating))
            return floating;
    }

    return {};
}

void OutputContent::add_immediately(miral::Window &window)
=======
void OutputContent::add_immediately(miral::Window& window)
>>>>>>> 46070857
{
    auto& prev_info = tools.info_for(window);
    WindowSpecification spec = window_helpers::copy_from(prev_info);
    WindowType type = allocate_position(spec);
    tools.modify_window(window, spec);
    advise_new_window(tools.info_for(window), type);
    auto metadata = window_helpers::get_metadata(window, tools);
    handle_window_ready(tools.info_for(window), metadata);
}<|MERGE_RESOLUTION|>--- conflicted
+++ resolved
@@ -84,20 +84,10 @@
     std::shared_ptr<WindowMetadata> metadata = nullptr;
     switch (type)
     {
-<<<<<<< HEAD
-        case WindowType::tiled:
-        {
-            auto node = get_active_tree()->advise_new_window(window_info);
-            metadata = std::make_shared<WindowMetadata>(WindowType::tiled, window_info.window(), this, active_workspace);
-            metadata->associate_to_node(node);
-            break;
-        }
-        case WindowType::floating:
-=======
     case WindowType::tiled:
     {
         auto node = get_active_tree()->advise_new_window(window_info);
-        metadata = std::make_shared<WindowMetadata>(WindowType::tiled, window_info.window(), this);
+        metadata = std::make_shared<WindowMetadata>(WindowType::tiled, window_info.window(), this, active_workspace);
         metadata->associate_to_node(node);
         break;
     }
@@ -108,28 +98,14 @@
     }
     case WindowType::other:
         if (window_info.state() == MirWindowState::mir_window_state_attached)
->>>>>>> 46070857
         {
             tools.select_active_window(window_info.window());
         }
-<<<<<<< HEAD
-        case WindowType::other:
-            if (window_info.state() == MirWindowState::mir_window_state_attached)
-            {
-                tools.select_active_window(window_info.window());
-            }
-            metadata = std::make_shared<WindowMetadata>(WindowType::other, window_info.window());
-            break;
-        default:
-            mir::log_error("Unsupported window type: %d", (int)type);
-            break;
-=======
-        metadata = std::make_shared<WindowMetadata>(WindowType::other, window_info.window(), nullptr);
+        metadata = std::make_shared<WindowMetadata>(WindowType::other, window_info.window());
         break;
     default:
         mir::log_error("Unsupported window type: %d", (int)type);
         break;
->>>>>>> 46070857
     }
 
     if (metadata)
@@ -609,21 +585,12 @@
         auto& info = tools.info_for(active_window);
         info.clip_area(area);
 
-<<<<<<< HEAD
-            WindowSpecification spec = floating_window_manager.place_new_window(
-                tools.info_for(active_window.application()),
-                prev_spec);
-            spec.userdata() = std::make_shared<WindowMetadata>(WindowType::floating, active_window, this, active_workspace);
-            spec.top_left() = geom::Point{active_window.top_left().x.as_int() + 20, active_window.top_left().y.as_int() + 20};
-            tools.modify_window(active_window, spec);
-=======
         WindowSpecification spec = floating_window_manager.place_new_window(
             tools.info_for(active_window.application()),
             prev_spec);
-        spec.userdata() = std::make_shared<WindowMetadata>(WindowType::floating, active_window, this);
+        spec.userdata() = std::make_shared<WindowMetadata>(WindowType::floating, active_window, this, active_workspace);
         spec.top_left() = geom::Point { active_window.top_left().x.as_int() + 20, active_window.top_left().y.as_int() + 20 };
         tools.modify_window(active_window, spec);
->>>>>>> 46070857
 
         advise_new_window(info, WindowType::floating);
         auto new_metadata = window_helpers::get_metadata(active_window, tools);
@@ -645,7 +612,6 @@
     }
 }
 
-<<<<<<< HEAD
 miral::Window OutputContent::find_window_on_active_workspace_matching_predicate(
     std::function<bool(miral::Window const&)> const& f) const
 {
@@ -669,10 +635,7 @@
     return {};
 }
 
-void OutputContent::add_immediately(miral::Window &window)
-=======
 void OutputContent::add_immediately(miral::Window& window)
->>>>>>> 46070857
 {
     auto& prev_info = tools.info_for(window);
     WindowSpecification spec = window_helpers::copy_from(prev_info);
